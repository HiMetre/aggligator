--- conflicted
+++ resolved
@@ -224,7 +224,6 @@
 
             let mut tags: HashSet<LinkTagBox> = HashSet::new();
             for addr in self.resolve().await {
-<<<<<<< HEAD
                 for iface in Self::interface_names_for_target(&interfaces, addr) {
                     let mut count = self.link_count;
                     if count == 0 {
@@ -235,13 +234,8 @@
                         //show_name.push_str(& format!("_{}({})",i,addr.to_string()));
                         show_name.push_str(& format!("_{}",i));
                         let tag = TcpLinkTag::new(show_name.as_bytes(), &iface, addr, Direction::Outgoing);
-                        tags.insert(Box::new(tag.clone()));
+                        tags.insert(Box::new(tag));
                     }
-=======
-                for iface in interface_names_for_target(&interfaces, addr) {
-                    let tag = TcpLinkTag::new(&iface, addr, Direction::Outgoing);
-                    tags.insert(Box::new(tag));
->>>>>>> a88176ef
                 }
             }
 
@@ -266,11 +260,8 @@
             IpAddr::V6(_) => TcpSocket::new_v6(),
         }?;
 
-<<<<<<< HEAD
+
         Self::bind_socket_to_interface(&socket, &tag.real_interface, tag.remote.ip())?;
-=======
-        bind_socket_to_interface(&socket, &tag.interface, tag.remote.ip())?;
->>>>>>> a88176ef
 
         let stream = socket.connect(tag.remote).await?;
         let _ = stream.set_nodelay(true);
