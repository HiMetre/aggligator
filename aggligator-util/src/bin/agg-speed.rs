//! Aggligator speed test.

use anyhow::{bail, Context, Result};
use clap::{Parser, Subcommand};
use crossterm::{style::Stylize, tty::IsTty};
use rustls::{
    client::{ServerCertVerified, ServerCertVerifier},
    Certificate, ClientConfig, PrivateKey, RootCertStore, ServerConfig, ServerName,
};
use rustls_pemfile::{certs, pkcs8_private_keys};
use serde::Serialize;
use std::{
    collections::HashSet,
    io::{stdout, BufReader},
    net::{Ipv6Addr, SocketAddr},
    path::PathBuf,
    process::exit,
    sync::Arc,
    time::Duration,
};
use tokio::{
    sync::{broadcast, mpsc, watch},
    task::block_in_place,
};

use aggligator::{cfg::Cfg, dump::dump_to_json_line_file};
use aggligator_util::{
    cli::{init_log, load_cfg, print_default_cfg},
    monitor::{format_speed, interactive_monitor},
    speed::{speed_test, INTERVAL},
    transport::{
        tcp::{IpVersion, TcpAcceptor, TcpConnector},
        tls::{TlsClient, TlsServer},
        websocket::{WebSocketAcceptor, WebSocketConnector},
        AcceptorBuilder, ConnectorBuilder, LinkTagBox,
    },
};

#[cfg(feature = "rfcomm")]
use aggligator_util::transport::rfcomm::{RfcommAcceptor, RfcommConnector};
#[cfg(feature = "rfcomm-profile")]
use aggligator_util::transport::rfcomm_profile::{RfcommProfileAcceptor, RfcommProfileConnector};

const TCP_PORT: u16 = 5700;
const DUMP_BUFFER: usize = 8192;

const WEBSOCKET_PORT: u16 = 8080;
const WEBSOCKET_PATH: &str = "/agg-speed";

#[cfg(feature = "rfcomm")]
const RFCOMM_CHANNEL: u8 = 20;
#[cfg(feature = "rfcomm-profile")]
const RFCOMM_UUID: bluer::Uuid = bluer::Uuid::from_u128(0x7f95058c_c00e_44a9_9003_2ce90d60e2e7);

static TLS_CERT_PEM: &[u8] = include_bytes!("agg-speed-cert.pem");
static TLS_KEY_PEM: &[u8] = include_bytes!("agg-speed-key.pem");
static TLS_SERVER_NAME: &str = "aggligator.rs";

fn tls_cert() -> Certificate {
    let mut reader = BufReader::new(TLS_CERT_PEM);
    Certificate(certs(&mut reader).unwrap().pop().unwrap())
}

fn tls_key() -> PrivateKey {
    let mut reader = BufReader::new(TLS_KEY_PEM);
    PrivateKey(pkcs8_private_keys(&mut reader).unwrap().pop().unwrap())
}

/// Accepts every TLS server certificate.
///
/// For speed test only! Do not use in production code!
struct TlsNullVerifier;

impl ServerCertVerifier for TlsNullVerifier {
    fn verify_server_cert(
        &self, _end_entity: &Certificate, _intermediates: &[Certificate], _server_name: &ServerName,
        _scts: &mut dyn Iterator<Item = &[u8]>, _ocsp_response: &[u8], _now: std::time::SystemTime,
    ) -> Result<ServerCertVerified, rustls::Error> {
        Ok(ServerCertVerified::assertion())
    }
}

fn tls_client_config() -> ClientConfig {
    let mut root_store = RootCertStore::empty();
    root_store.add(&tls_cert()).unwrap();
    let mut cfg =
        ClientConfig::builder().with_safe_defaults().with_root_certificates(root_store).with_no_client_auth();
    cfg.dangerous().set_certificate_verifier(Arc::new(TlsNullVerifier));
    cfg
}

fn tls_server_config() -> ServerConfig {
    ServerConfig::builder()
        .with_safe_defaults()
        .with_no_client_auth()
        .with_single_cert(vec![tls_cert()], tls_key())
        .unwrap()
}

/// Run speed test using a connection consisting of aggregated TCP links.
///
/// This uses Aggligator to combine multiple TCP links into one connection,
/// providing the combined speed and resilience to individual link faults.
#[derive(Parser)]
#[command(author, version)]
pub struct SpeedCli {
    /// Configuration file.
    #[arg(long)]
    cfg: Option<PathBuf>,
    /// Dump analysis data to file.
    #[arg(long, short = 'd')]
    dump: Option<PathBuf>,
    /// Client or server.
    #[command(subcommand)]
    command: Commands,
}

#[derive(Subcommand)]
enum Commands {
    /// Raw speed test client.
    Client(ClientCli),
    /// Raw speed test server.
    Server(ServerCli),
    /// Shows the default configuration.
    ShowCfg,
}

#[tokio::main]
async fn main() -> Result<()> {
    init_log();

    let cli = SpeedCli::parse();
    let cfg = load_cfg(&cli.cfg)?;
    let dump = cli.dump.clone();

    match cli.command {
        Commands::Client(client) => client.run(cfg, dump).await?,
        Commands::Server(server) => server.run(cfg, dump).await?,
        Commands::ShowCfg => print_default_cfg(),
    }

    tracing::debug!("exiting main");
    Ok(())
}

#[derive(Parser)]
pub struct ClientCli {
    /// Use IPv4.
    #[arg(long, short = '4')]
    ipv4: bool,
    /// Use IPv6.
    #[arg(long, short = '6')]
    ipv6: bool,
    /// Limit test data to specified number of MB.
    #[arg(long, short = 'l')]
    limit: Option<usize>,
    /// Limit test duration to specified number of seconds.
    #[arg(long, short = 't')]
    time: Option<u64>,
    /// Only measure send speed.
    #[arg(long, short = 's')]
    send_only: bool,
    /// Only measure receive speed.
    #[arg(long, short = 'r')]
    recv_only: bool,
    /// Block the receiver
    #[arg(long, short = 'b')]
    recv_block: bool,
    /// Do not display the link monitor.
    #[arg(long, short = 'n')]
    no_monitor: bool,
    /// Display all possible (including disconnected) links in the link monitor.
    #[arg(long, short = 'a')]
    all_links: bool,
    /// Output speed report in JSON format.
    #[arg(long, short = 'j')]
    json: bool,
    /// Encrypt all links using TLS, without authenticating server.
    ///
    /// Warning: no server authentication is performed!
    #[arg(long)]
    tls: bool,
    /// TCP server name or IP addresses and port number.
    #[arg(long)]
    tcp: Vec<String>,
<<<<<<< HEAD
    /// the socket connections count that one interface can use，max: 255.
    #[arg(long, short = 'c')]
    count: Option<u8>,
=======
    /// WebSocket hosts or URLs.
    ///
    /// Default server port number is 8080 and path is /agg-speed.
    #[arg(long)]
    websocket: Vec<String>,
>>>>>>> a88176ef
    /// Bluetooth RFCOMM server address.
    #[cfg(feature = "rfcomm")]
    #[arg(long, value_parser=parse_rfcomm)]
    rfcomm: Option<bluer::rfcomm::SocketAddr>,
    /// Bluetooth RFCOMM profile server address.
    #[cfg(feature = "rfcomm-profile")]
    #[arg(long)]
    rfcomm_profile: Option<bluer::Address>,
}

#[cfg(feature = "rfcomm")]
fn parse_rfcomm(arg: &str) -> Result<bluer::rfcomm::SocketAddr> {
    match arg.parse::<bluer::rfcomm::SocketAddr>() {
        Ok(addr) => Ok(addr),
        Err(err) => match arg.parse::<bluer::Address>() {
            Ok(addr) => Ok(bluer::rfcomm::SocketAddr::new(addr, RFCOMM_CHANNEL)),
            Err(_) => Err(err.into()),
        },
    }
}

impl ClientCli {
    pub async fn run(mut self, cfg: Cfg, dump: Option<PathBuf>) -> Result<()> {
        if !stdout().is_tty() {
            self.no_monitor = true;
        }

        let mut builder = ConnectorBuilder::new(cfg);
        if let Some(dump) = dump.clone() {
            let (tx, rx) = mpsc::channel(DUMP_BUFFER);
            builder.task().dump(tx);
            tokio::spawn(dump_to_json_line_file(dump, rx));
        }
        if self.tls {
            builder.wrap(TlsClient::new(
                Arc::new(tls_client_config()),
                ServerName::try_from(TLS_SERVER_NAME).unwrap(),
            ));
        }

        let mut connector = builder.build();
        let mut targets = Vec::new();
        let ip_version = IpVersion::from_only(self.ipv4, self.ipv6)?;

        if !self.tcp.is_empty() {
            let mut tcp_connector =
<<<<<<< HEAD
                TcpConnector::new(self.tcp.clone(), TCP_PORT, self.count).await.context("cannot resolve TCP target")?;
            tcp_connector.set_ip_version(IpVersion::from_only(self.ipv4, self.ipv6)?);
=======
                TcpConnector::new(self.tcp.clone(), TCP_PORT).await.context("cannot resolve TCP target")?;
            tcp_connector.set_ip_version(ip_version);
>>>>>>> a88176ef
            targets.push(tcp_connector.to_string());
            connector.add(tcp_connector);
        }

        #[cfg(feature = "rfcomm")]
        if let Some(addr) = self.rfcomm {
            let rfcomm_connector = RfcommConnector::new(addr);
            targets.push(addr.to_string());
            connector.add(rfcomm_connector);
        }

        #[cfg(feature = "rfcomm-profile")]
        if let Some(addr) = self.rfcomm_profile {
            let rfcomm_profile_connector = RfcommProfileConnector::new(addr, RFCOMM_UUID)
                .await
                .context("RFCOMM profile connector failed")?;
            targets.push(addr.to_string());
            connector.add(rfcomm_profile_connector);
        }

        if !self.websocket.is_empty() {
            let websockets = self.websocket.iter().map(|url| {
                let mut url = url.clone();
                if !url.starts_with("ws") {
                    url = format!("ws://{url}:{WEBSOCKET_PORT}{WEBSOCKET_PATH}");
                }
                url
            });
            let mut ws_connector =
                WebSocketConnector::new(websockets).await.context("cannot resolve WebSocket target")?;
            ws_connector.set_ip_version(ip_version);
            targets.push(ws_connector.to_string());
            connector.add(ws_connector);
        }

        if targets.is_empty() {
            bail!("No connection transports.");
        }

        let target = targets.join(", ");
        let title = format!("Speed test against {target} {}", if self.tls { "with TLS" } else { "" });

        let outgoing = connector.channel().unwrap();
        let control = connector.control();

        let tags_rx = connector.available_tags_watch();
        let tag_err_rx = connector.link_errors();
        let (disabled_tags_tx, mut disabled_tags_rx) = watch::channel(HashSet::new());
        tokio::spawn(async move {
            loop {
                let disabled_tags: HashSet<LinkTagBox> = (*disabled_tags_rx.borrow_and_update()).clone();
                connector.set_disabled_tags(disabled_tags);

                if disabled_tags_rx.changed().await.is_err() {
                    break;
                }
            }
        });

        let (control_tx, control_rx) = broadcast::channel(8);
        let (header_tx, header_rx) = watch::channel(Default::default());
        let (speed_tx, mut speed_rx) = watch::channel(Default::default());

        let _ = control_tx.send((control.clone(), String::new()));
        drop(control_tx);

        if !self.no_monitor {
            tokio::spawn(async move {
                loop {
                    let (send, recv) = *speed_rx.borrow_and_update();
                    let speed = format!(
                        "{}{}\r\n{}{}\r\n",
                        "Upstream:   ".grey(),
                        format_speed(send),
                        "Downstream: ".grey(),
                        format_speed(recv)
                    );
                    let header = format!("{}\r\n\r\n{}", title.clone().white().bold(), speed);

                    if header_tx.send(header).is_err() {
                        break;
                    }

                    if speed_rx.changed().await.is_err() {
                        break;
                    }
                }
            });
        }

        let speed_test = async move {
            let ch = outgoing.await.context("cannot establish aggligator connection")?;
            let (r, w) = ch.into_stream().into_split();
            anyhow::Ok(
                speed_test(
                    &target,
                    r,
                    w,
                    self.limit.map(|mb| mb * 1_048_576),
                    self.time.map(Duration::from_secs),
                    !self.recv_only,
                    !self.send_only,
                    self.recv_block,
                    INTERVAL,
                    if self.no_monitor { None } else { Some(speed_tx) },
                )
                .await?,
            )
        };

        let (tx_speed, rx_speed) = if self.no_monitor {
            drop(tag_err_rx);
            let res = speed_test.await;
            res?
        } else {
            let task = tokio::spawn(speed_test);
            block_in_place(|| {
                interactive_monitor(
                    header_rx,
                    control_rx,
                    1,
                    self.all_links.then_some(tags_rx),
                    Some(tag_err_rx),
                    self.all_links.then_some(disabled_tags_tx),
                )
            })?;

            task.abort();
            match task.await {
                Ok(res) => res?,
                Err(_) => {
                    println!("Exiting...");
                    control.terminated().await?;
                    return Ok(());
                }
            }
        };

        if self.json {
            let report = SpeedReport {
                data_limit: self.limit,
                time_limit: self.time,
                send_speed: tx_speed,
                recv_speed: tx_speed,
            };
            println!("{}", serde_json::to_string_pretty(&report).unwrap());
        } else {
            println!("Upstream:   {}", format_speed(tx_speed));
            println!("Downstream: {}", format_speed(rx_speed));
        }

        println!("Exiting...");
        control.terminated().await?;
        Ok(())
    }
}

#[derive(Debug, Clone, Serialize)]
pub struct SpeedReport {
    data_limit: Option<usize>,
    time_limit: Option<u64>,
    send_speed: f64,
    recv_speed: f64,
}

#[derive(Parser)]
pub struct ServerCli {
    /// Listen on each network interface individually.
    #[arg(long, short = 'i')]
    individual_interfaces: bool,
    /// Do not display the link monitor.
    #[arg(long, short = 'n')]
    no_monitor: bool,
    /// Exit after handling one connection.
    #[arg(long)]
    oneshot: bool,
    /// Encrypt all links using TLS.
    #[arg(long)]
    tls: bool,
    /// TCP port to listen on.
    #[arg(long, default_value_t = TCP_PORT)]
    tcp: u16,
    /// RFCOMM channel number to listen on.
    #[cfg(feature = "rfcomm")]
    #[arg(long, default_value_t = RFCOMM_CHANNEL)]
    rfcomm: u8,
    /// WebSocket (HTTP) port to listen on.
    #[arg(long, default_value_t = WEBSOCKET_PORT)]
    websocket: u16,
}

impl ServerCli {
    pub async fn run(mut self, cfg: Cfg, dump: Option<PathBuf>) -> Result<()> {
        if !stdout().is_tty() {
            self.no_monitor = true;
        }

        let mut builder = AcceptorBuilder::new(cfg);
        if let Some(dump) = dump {
            builder.set_task_cfg(move |task| {
                let (tx, rx) = mpsc::channel(DUMP_BUFFER);
                task.dump(tx);
                tokio::spawn(dump_to_json_line_file(dump.clone(), rx));
            });
        }
        if self.tls {
            builder.wrap(TlsServer::new(Arc::new(tls_server_config())));
        }

        let acceptor = builder.build();
        let mut ports = Vec::new();

        let tcp_acceptor_res = if self.individual_interfaces {
            TcpAcceptor::all_interfaces(self.tcp).await
        } else {
            TcpAcceptor::new([SocketAddr::new(Ipv6Addr::UNSPECIFIED.into(), self.tcp)]).await
        };
        match tcp_acceptor_res {
            Ok(tcp) => {
                ports.push(format!("TCP {tcp}"));
                acceptor.add(tcp);
            }
            Err(err) => eprintln!("Cannot listen on TCP port {}: {err}", self.tcp),
        }

        #[cfg(feature = "rfcomm")]
        match RfcommAcceptor::new(bluer::rfcomm::SocketAddr::new(bluer::Address::any(), self.rfcomm)).await {
            Ok(rfcomm) => {
                acceptor.add(rfcomm);
                ports.push(format!("RFCOMM channel {}", self.rfcomm));
            }
            Err(err) => eprintln!("Cannot listen on RFCOMM channel {}: {err}", self.rfcomm),
        }

        #[cfg(feature = "rfcomm-profile")]
        match RfcommProfileAcceptor::new(RFCOMM_UUID).await {
            Ok(rfcomm_profile) => {
                acceptor.add(rfcomm_profile);
                ports.push("RFCOMM profile".to_string());
            }
            Err(err) => eprintln!("Cannot listen on RFCOMM profile {RFCOMM_UUID}: {err}"),
        }

        let (wsa, router) = WebSocketAcceptor::new(WEBSOCKET_PATH);
        acceptor.add(wsa);
        ports.push(format!("WebSocket {}", self.websocket));
        let websocket_addr = SocketAddr::new(Ipv6Addr::UNSPECIFIED.into(), self.websocket);
        tokio::spawn(async move {
            if let Err(err) = axum_server::bind(websocket_addr)
                .serve(router.into_make_service_with_connect_info::<SocketAddr>())
                .await
            {
                eprintln!("Cannot listen on WebSocket {}: {err}", websocket_addr);
            }
        });

        if ports.is_empty() {
            bail!("No listening transports.");
        }

        let ports = ports.join(", ");
        let title = format!("Speed test server listening on {ports} {}", if self.tls { "with TLS" } else { "" });

        let tag_error_rx = acceptor.link_errors();
        let (control_tx, control_rx) = broadcast::channel(8);
        let no_monitor = self.no_monitor;
        let oneshot = self.oneshot;
        let task = async move {
            loop {
                let (ch, control) = acceptor.accept().await?;
                let _ = control_tx.send((control, String::new()));

                tokio::spawn(async move {
                    let id = ch.id();
                    let (r, w) = ch.into_stream().into_split();
                    let (speed_tx, _speed_rx) = watch::channel(Default::default());
                    let speed_tx_opt = if no_monitor { None } else { Some(speed_tx) };
                    let res =
                        speed_test(&id.to_string(), r, w, None, None, true, true, false, INTERVAL, speed_tx_opt)
                            .await;
                    if oneshot {
                        exit(res.is_err() as _);
                    }
                });
            }

            #[allow(unreachable_code)]
            anyhow::Ok(())
        };

        if self.no_monitor {
            task.await?;
        } else {
            let task = tokio::spawn(task);

            let header_rx = watch::channel(format!("{title}\r\n").white().bold().to_string()).1;
            block_in_place(|| interactive_monitor(header_rx, control_rx, 1, None, Some(tag_error_rx), None))?;

            task.abort();
            if let Ok(res) = task.await {
                res?
            }
        }

        Ok(())
    }
}<|MERGE_RESOLUTION|>--- conflicted
+++ resolved
@@ -183,17 +183,15 @@
     /// TCP server name or IP addresses and port number.
     #[arg(long)]
     tcp: Vec<String>,
-<<<<<<< HEAD
     /// the socket connections count that one interface can use，max: 255.
     #[arg(long, short = 'c')]
     count: Option<u8>,
-=======
     /// WebSocket hosts or URLs.
     ///
     /// Default server port number is 8080 and path is /agg-speed.
     #[arg(long)]
     websocket: Vec<String>,
->>>>>>> a88176ef
+
     /// Bluetooth RFCOMM server address.
     #[cfg(feature = "rfcomm")]
     #[arg(long, value_parser=parse_rfcomm)]
@@ -240,13 +238,9 @@
 
         if !self.tcp.is_empty() {
             let mut tcp_connector =
-<<<<<<< HEAD
                 TcpConnector::new(self.tcp.clone(), TCP_PORT, self.count).await.context("cannot resolve TCP target")?;
-            tcp_connector.set_ip_version(IpVersion::from_only(self.ipv4, self.ipv6)?);
-=======
-                TcpConnector::new(self.tcp.clone(), TCP_PORT).await.context("cannot resolve TCP target")?;
             tcp_connector.set_ip_version(ip_version);
->>>>>>> a88176ef
+
             targets.push(tcp_connector.to_string());
             connector.add(tcp_connector);
         }
